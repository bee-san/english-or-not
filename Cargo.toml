--- conflicted
+++ resolved
@@ -1,10 +1,6 @@
 [package]
 name = "gibberish-or-not"
-<<<<<<< HEAD
-version = "5.0.0"
-=======
 version = "5.0.1"
->>>>>>> 4734e4c5
 edition = "2021"
 license='MIT'
 description='Figure out if text is gibberish or not'
